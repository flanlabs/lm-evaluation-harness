--- conflicted
+++ resolved
@@ -1,10 +1,6 @@
 from lm_eval.base import Dataset, rf, mean
 from lm_eval.utils import sh
 import json
-<<<<<<< HEAD
-import requests
-=======
->>>>>>> 0f30237a
 import math
 from best_download import download_file
 
